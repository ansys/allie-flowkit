--- conflicted
+++ resolved
@@ -533,7 +533,6 @@
 	return funcDef
 }
 
-<<<<<<< HEAD
 func Tool16() *azopenai.ChatCompletionsFunctionToolDefinitionFunction {
 	// Get context
 	ctx := &logging.ContextMap{}
@@ -595,7 +594,8 @@
 	}
 
 	return funcDef
-=======
+}
+
 // GetSubworkflows returns a slice of subworkflow names and descriptions.
 func GetSubworkflows() []struct {
 	Name        string
@@ -623,5 +623,4 @@
 		}
 	}
 	return subworkflows
->>>>>>> 84d1c688
-}+}
