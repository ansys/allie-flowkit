package externalfunctions

import (
	"bytes"
	"encoding/json"
	"fmt"
	"io"
	"log"
	"net/http"
	"net/url"
	"regexp"
	"sort"
	"strings"

	"github.com/ansys/allie-flowkit/pkg/config"
	"github.com/texttheater/golang-levenshtein/levenshtein"
)

var ExternalFunctionsMap = map[string]interface{}{
	"PerformVectorEmbeddingRequest":                 PerformVectorEmbeddingRequest,
	"PerformKeywordExtractionRequest":               PerformKeywordExtractionRequest,
	"PerformGeneralRequest":                         PerformGeneralRequest,
	"PerformCodeLLMRequest":                         PerformCodeLLMRequest,
	"BuildLibraryContext":                           BuildLibraryContext,
	"SendVectorsToKnowledgeDB":                      SendVectorsToKnowledgeDB,
	"GetListCollections":                            GetListCollections,
	"RetrieveDependencies":                          RetrieveDependencies,
	"GeneralNeo4jQuery":                             GeneralNeo4jQuery,
	"GeneralQuery":                                  GeneralQuery,
	"BuildFinalQueryForGeneralLLMRequest":           BuildFinalQueryForGeneralLLMRequest,
	"BuildFinalQueryForCodeLLMRequest":              BuildFinalQueryForCodeLLMRequest,
	"SimilaritySearch":                              SimilaritySearch,
	"CreateKeywordsDbFilter":                        CreateKeywordsDbFilter,
	"CreateTagsDbFilter":                            CreateTagsDbFilter,
	"CreateMetadataDbFilter":                        CreateMetadataDbFilter,
	"CreateDbFilter":                                CreateDbFilter,
	"AppendMessageHistory":                          AppendMessageHistory,
	"AnsysGPTCheckProhibitedWords":                  AnsysGPTCheckProhibitedWords,
	"AnsysGPTExtractFieldsFromQuery":                AnsysGPTExtractFieldsFromQuery,
	"AnsysGPTPerformLLMRephraseRequest":             AnsysGPTPerformLLMRephraseRequest,
	"AnsysGPTBuildFinalQuery":                       AnsysGPTBuildFinalQuery,
	"AnsysGPTPerformLLMRequest":                     AnsysGPTPerformLLMRequest,
	"AnsysGPTReturnIndexList":                       AnsysGPTReturnIndexList,
	"AnsysGPTACSSemanticHybridSearchs":              AnsysGPTACSSemanticHybridSearchs,
	"AnsysGPTRemoveNoneCitationsFromSearchResponse": AnsysGPTRemoveNoneCitationsFromSearchResponse,
	"AnsysGPTReorderSearchResponse":                 AnsysGPTReorderSearchResponse,
	"AnsysGPTGetSystemPrompt":                       AnsysGPTGetSystemPrompt,
<<<<<<< HEAD
	"DataExtractionDownloadGithubFileContent":       DataExtractionDownloadGithubFileContent,
	"DataExtractionGetLocalFileContent":             DataExtractionGetLocalFileContent,
	"DataExtractionLangchainSplitter":               DataExtractionLangchainSplitter,
	"DataExtractionGenerateDocumentTree":            DataExtractionGenerateDocumentTree,
=======
	"PerformGeneralRequestSpecificModel":            PerformGeneralRequestSpecificModel,
>>>>>>> 393d85fb
}

// PerformVectorEmbeddingRequest performs a vector embedding request to LLM
//
// Parameters:
//   - input: the input string
//
// Returns:
//   - embeddedVector: the embedded vector in float32 format
func PerformVectorEmbeddingRequest(input string) (embeddedVector []float32) {
	// get the LLM handler endpoint
	llmHandlerEndpoint := *config.AllieFlowkitConfig.LLM_HANDLER_ENDPOINT

	// Set up WebSocket connection with LLM and send embeddings request
	responseChannel := sendEmbeddingsRequest(input, llmHandlerEndpoint, nil)

	// Process the first response and close the channel
	var embedding32 []float32
	for response := range responseChannel {
		// Check if the response is an error
		if response.Type == "error" {
			panic(response.Error)
		}

		// Log LLM response
		log.Println("Received embeddings response.")

		// Get embedded vector array
		embedding32 = response.EmbeddedData

		// Mark that the first response has been received
		firstResponseReceived := true

		// Exit the loop after processing the first response
		if firstResponseReceived {
			break
		}
	}

	// Close the response channel
	close(responseChannel)

	return embedding32
}

// PerformKeywordExtractionRequest performs a keywords extraction request to LLM
//
// Parameters:
//   - input: the input string
//   - maxKeywordsSearch: the maximum number of keywords to search for
//
// Returns:
//   - keywords: the keywords extracted from the input string as a slice of strings
func PerformKeywordExtractionRequest(input string, maxKeywordsSearch uint32) (keywords []string) {
	// get the LLM handler endpoint
	llmHandlerEndpoint := *config.AllieFlowkitConfig.LLM_HANDLER_ENDPOINT

	// Set up WebSocket connection with LLM and send chat request
	responseChannel := sendChatRequestNoHistory(input, "keywords", maxKeywordsSearch, llmHandlerEndpoint, nil)

	// Process all responses
	var responseAsStr string
	for response := range responseChannel {
		// Check if the response is an error
		if response.Type == "error" {
			panic(response.Error)
		}

		// Accumulate the responses
		responseAsStr += *(response.ChatData)

		// If we are at the last message, break the loop
		if *(response.IsLast) {
			break
		}
	}

	log.Println("Received keywords response.")

	// Close the response channel
	close(responseChannel)

	// Unmarshal JSON data into the result variable
	err := json.Unmarshal([]byte(responseAsStr), &keywords)
	if err != nil {
		errMessage := fmt.Sprintf("Error unmarshalling keywords response from allie-llm: %v", err)
		log.Println(errMessage)
		panic(errMessage)
	}

	// Return the response
	return keywords
}

// PerformSummaryRequest performs a summary request to LLM
//
// Parameters:
//   - input: the input string
//
// Returns:
//   - summary: the summary extracted from the input string
func PerformSummaryRequest(input string) (summary string) {
	// get the LLM handler endpoint
	llmHandlerEndpoint := *config.AllieFlowkitConfig.LLM_HANDLER_ENDPOINT

	// Set up WebSocket connection with LLM and send chat request
	responseChannel := sendChatRequestNoHistory(input, "summary", 1, llmHandlerEndpoint)

	// Process all responses
	var responseAsStr string
	for response := range responseChannel {
		// Check if the response is an error
		if response.Type == "error" {
			panic(response.Error)
		}

		// Accumulate the responses
		responseAsStr += *(response.ChatData)

		// If we are at the last message, break the loop
		if *(response.IsLast) {
			break
		}
	}

	log.Println("Received summary response.")

	// Close the response channel
	close(responseChannel)

	// Return the response
	return responseAsStr
}

// PerformGeneralRequest performs a general chat completion request to LLM
//
// Parameters:
//   - input: the input string
//   - history: the conversation history
//   - isStream: the stream flag
//   - systemPrompt: the system prompt
//
// Returns:
//   - message: the generated message
//   - stream: the stream channel
func PerformGeneralRequest(input string, history []HistoricMessage, isStream bool, systemPrompt string) (message string, stream *chan string) {
	// get the LLM handler endpoint
	llmHandlerEndpoint := *config.AllieFlowkitConfig.LLM_HANDLER_ENDPOINT

	// Set up WebSocket connection with LLM and send chat request
	responseChannel := sendChatRequest(input, "general", history, 0, systemPrompt, llmHandlerEndpoint, nil)
	// If isStream is true, create a stream channel and return asap
	if isStream {
		// Create a stream channel
		streamChannel := make(chan string, 400)

		// Start a goroutine to transfer the data from the response channel to the stream channel
		go transferDatafromResponseToStreamChannel(&responseChannel, &streamChannel, false)

		// Return the stream channel
		return "", &streamChannel
	}

	// else Process all responses
	var responseAsStr string
	for response := range responseChannel {
		// Check if the response is an error
		if response.Type == "error" {
			panic(response.Error)
		}

		// Accumulate the responses
		responseAsStr += *(response.ChatData)

		// If we are at the last message, break the loop
		if *(response.IsLast) {
			break
		}
	}

	// Close the response channel
	close(responseChannel)

	// Return the response
	return responseAsStr, nil
}

// PerformCodeLLMRequest performs a code generation request to LLM
//
// Parameters:
//   - input: the input string
//   - history: the conversation history
//   - isStream: the stream flag
//
// Returns:
//   - message: the generated code
//   - stream: the stream channel
func PerformCodeLLMRequest(input string, history []HistoricMessage, isStream bool, validateCode bool) (message string, stream *chan string) {
	// get the LLM handler endpoint
	llmHandlerEndpoint := *config.AllieFlowkitConfig.LLM_HANDLER_ENDPOINT

	// Set up WebSocket connection with LLM and send chat request
	responseChannel := sendChatRequest(input, "code", history, 0, "", llmHandlerEndpoint, nil)

	// If isStream is true, create a stream channel and return asap
	if isStream {
		// Create a stream channel
		streamChannel := make(chan string, 400)

		// Start a goroutine to transfer the data from the response channel to the stream channel
		go transferDatafromResponseToStreamChannel(&responseChannel, &streamChannel, validateCode)

		// Return the stream channel
		return "", &streamChannel
	}

	// else Process all responses
	var responseAsStr string
	for response := range responseChannel {
		// Check if the response is an error
		if response.Type == "error" {
			panic(response.Error)
		}

		// Accumulate the responses
		responseAsStr += *(response.ChatData)

		// If we are at the last message, break the loop
		if *(response.IsLast) {
			break
		}
	}

	// Close the response channel
	close(responseChannel)

	// Code validation
	if validateCode {

		// Extract the code from the response
		pythonCode, err := extractPythonCode(responseAsStr)
		if err != nil {
			log.Printf("Error extracting Python code: %v", err)
		} else {

			// Validate the Python code
			valid, warnings, err := validatePythonCode(pythonCode)
			if err != nil {
				log.Printf("Error validating Python code: %v", err)
			} else {
				if valid {
					if warnings {
						responseAsStr += "\nCode has warnings."
					} else {
						responseAsStr += "\nCode is valid."
					}
				} else {
					responseAsStr += "\nCode is invalid."
				}
			}
		}
	}

	// Return the response
	return responseAsStr, nil
}

// BuildLibraryContext builds the context string for the query
//
// Parameters:
//   - message: the message string
//   - libraryContext: the library context string
//
// Returns:
//   - messageWithContext: the message with context
func BuildLibraryContext(message string, libraryContext string) (messageWithContext string) {
	// Check if "pyansys" is in the library context
	message = libraryContext + message

	return message
}

// SendVectorsToKnowledgeDB sends the given vector to the KnowledgeDB and
// returns the most relevant data. The number of results is specified in the
// config file. The keywords are used to filter the results. The min score
// filter is also specified in the config file. If it is not specified, the
// default value is used.
//
// The function returns the most relevant data.
//
// Parameters:
//   - vector: the vector to be sent to the KnowledgeDB
//   - keywords: the keywords to be used to filter the results
//   - keywordsSearch: the flag to enable the keywords search
//   - collection: the collection name
//   - similaritySearchResults: the number of results to be returned
//   - similaritySearchMinScore: the minimum score for the results
//
// Returns:
//   - databaseResponse: an array of the most relevant data
func SendVectorsToKnowledgeDB(vector []float32, keywords []string, keywordsSearch bool, collection string, similaritySearchResults int, similaritySearchMinScore float64) (databaseResponse []DbResponse) {
	// get the KnowledgeDB endpoint
	knowledgeDbEndpoint := *config.AllieFlowkitConfig.KNOWLEDGE_DB_ENDPOINT

	// Log the request
	log.Println("Connecting to the KnowledgeDB.")

	// Build filters
	var filters DbFilters

	// -- Add the keywords filter if needed
	if keywordsSearch {
		filters.KeywordsFilter = DbArrayFilter{
			NeedAll:    false,
			FilterData: keywords,
		}
	}

	// -- Add the level filter
	filters.LevelFilter = []string{"leaf"}

	// Create a new resource instance
	requestInput := similaritySearchInput{
		CollectionName:    collection,
		EmbeddedVector:    vector,
		MaxRetrievalCount: similaritySearchResults,
		Filters:           filters,
		MinScore:          similaritySearchMinScore,
		OutputFields: []string{
			"guid",
			"document_id",
			"document_name",
			"summary",
			"keywords",
			"text",
		},
	}

	// Convert the resource instance to JSON.
	jsonData, err := json.Marshal(requestInput)
	if err != nil {
		errMessage := fmt.Sprintf("Error marshalling JSON data of POST /similarity_search request for allie-db: %v", err)
		log.Println(errMessage)
		panic(errMessage)
	}

	// Specify the target endpoint.
	requestURL := knowledgeDbEndpoint + "/similarity_search"

	// Create a new HTTP request with the JSON data.
	req, err := http.NewRequest("POST", requestURL, bytes.NewBuffer(jsonData))
	if err != nil {
		errMessage := fmt.Sprintf("Error creating POST /similarity_search request for allie-db: %v", err)
		log.Println(errMessage)
		panic(errMessage)
	}

	// Set the appropriate content type for the request.
	req.Header.Set("Content-Type", "application/json")

	// Send the HTTP request using the default HTTP client.
	client := &http.Client{}
	resp, err := client.Do(req)
	if err != nil {
		errMessage := fmt.Sprintf("Error sending POST /similarity_search request to allie-db: %v", err)
		log.Println(errMessage)
		panic(errMessage)
	}
	defer resp.Body.Close()

	// Read and display the response body.
	body, err := io.ReadAll(resp.Body)
	if err != nil {
		errMessage := fmt.Sprintf("Error reading response body of POST /similarity_search request from allie-db: %v", err)
		log.Println(errMessage)
		panic(errMessage)
	}

	// Log the similarity search response
	log.Println("Knowledge DB response:", string(body))
	log.Println("Knowledge DB response received!")

	// Unmarshal the response body to the appropriate struct.
	var response similaritySearchOutput
	err = json.Unmarshal(body, &response)
	if err != nil {
		errMessage := fmt.Sprintf("Error unmarshalling JSON data of POST /similarity_search response from allie-db: %v", err)
		log.Println(errMessage)
		panic(errMessage)
	}

	var mostRelevantData []DbResponse
	var count int = 1
	for _, element := range response.SimilarityResult {
		// Log the result
		log.Printf("Result #%d:", count)
		log.Println("Similarity score:", element.Score)
		log.Println("Similarity file id:", element.Data.DocumentId)
		log.Println("Similarity file name:", element.Data.DocumentName)
		log.Println("Similarity summary:", element.Data.Summary)

		// Add the result to the list
		mostRelevantData = append(mostRelevantData, element.Data)

		// Check whether we have enough results
		if count >= similaritySearchResults {
			break
		} else {
			count++
		}
	}

	// Return the most relevant data
	return mostRelevantData
}

// GetListCollections retrieves the list of collections from the KnowledgeDB.
//
// The function returns the list of collections.
//
// Parameters:
//   - knowledgeDbEndpoint: the KnowledgeDB endpoint
//
// Returns:
//   - collectionsList: the list of collections
func GetListCollections() (collectionsList []string) {
	// get the KnowledgeDB endpoint
	knowledgeDbEndpoint := *config.AllieFlowkitConfig.KNOWLEDGE_DB_ENDPOINT

	// Specify the target endpoint.
	requestURL := knowledgeDbEndpoint + "/list_collections"

	// Create a new HTTP request with the JSON data.
	req, err := http.NewRequest("GET", requestURL, nil)
	if err != nil {
		errMessage := fmt.Sprintf("Error creating GET /list_collections request for allie-db: %v", err)
		log.Println(errMessage)
		panic(errMessage)
	}

	// Set the appropriate content type for the request.
	req.Header.Set("Content-Type", "application/json")

	// Send the HTTP request using the default HTTP client.
	client := &http.Client{}
	resp, err := client.Do(req)
	if err != nil {
		errMessage := fmt.Sprintf("Error sending GET /list_collections request to allie-db: %v", err)
		log.Println(errMessage)
		panic(errMessage)
	}
	defer resp.Body.Close()

	// Read and display the response body.
	body, err := io.ReadAll(resp.Body)
	if err != nil {
		errMessage := fmt.Sprintf("Error reading response body of GET /list_collections request from allie-db: %v", err)
		log.Println(errMessage)
		panic(errMessage)
	}

	// Unmarshal the response body to the appropriate struct.
	var response DBListCollectionsOutput
	err = json.Unmarshal(body, &response)
	if err != nil {
		errMessage := fmt.Sprintf("Error unmarshalling JSON data of GET /list_collections response from allie-db: %v", err)
		log.Println(errMessage)
		panic(errMessage)
	}

	// Log the result and return the list of collections
	if !response.Success {
		errMessage := "Failed to retrieve list of collections from allie-db"
		log.Println(errMessage)
		panic(errMessage)
	} else {
		log.Println("List collections response received!")
		log.Println("Collections:", response.Collections)
		return response.Collections
	}
}

// RetrieveDependencies retrieves the dependencies of the specified source node.
//
// The function returns the list of dependencies.
//
// Parameters:
//   - collectionName: the name of the collection to which the data objects will be added.
//   - relationshipName: the name of the relationship to retrieve dependencies for.
//   - relationshipDirection: the direction of the relationship to retrieve dependencies for.
//   - sourceDocumentId: the document ID of the source node.
//   - nodeTypesFilter: filter based on node types.
//   - maxHopsNumber: maximum number of hops to traverse.
//
// Returns:
//   - dependenciesIds: the list of dependencies
func RetrieveDependencies(
	collectionName string,
	relationshipName string,
	relationshipDirection string,
	sourceDocumentId string,
	nodeTypesFilter DbArrayFilter,
	maxHopsNumber int) (dependenciesIds []string) {
	// get the KnowledgeDB endpoint
	knowledgeDbEndpoint := *config.AllieFlowkitConfig.KNOWLEDGE_DB_ENDPOINT

	// Create the URL
	requestURL := knowledgeDbEndpoint + "/retrieve_dependencies"

	// Create the retrieveDependenciesInput object
	requestInput := retrieveDependenciesInput{
		CollectionName:        collectionName,
		RelationshipName:      relationshipName,
		RelationshipDirection: relationshipDirection,
		SourceDocumentId:      sourceDocumentId,
		NodeTypesFilter:       nodeTypesFilter,
		MaxHopsNumber:         maxHopsNumber,
	}

	// Convert the resource instance to JSON.
	jsonData, err := json.Marshal(requestInput)
	if err != nil {
		errMessage := fmt.Sprintf("Error marshalling JSON data of POST /retrieve_dependencies request for allie-db: %v", err)
		log.Println(errMessage)
		panic(errMessage)
	}

	// Create a new HTTP request with the JSON data.
	req, err := http.NewRequest("POST", requestURL, bytes.NewBuffer(jsonData))
	if err != nil {
		errMessage := fmt.Sprintf("Error creating POST /retrieve_dependencies request for allie-db: %v", err)
		log.Println(errMessage)
		panic(errMessage)
	}

	// Set the appropriate content type for the request.
	req.Header.Set("Content-Type", "application/json")

	// Send the HTTP request using the default HTTP client.
	client := &http.Client{}
	resp, err := client.Do(req)
	if err != nil {
		errMessage := fmt.Sprintf("Error sending POST /retrieve_dependencies request to allie-db: %v", err)
		log.Println(errMessage)
		panic(errMessage)
	}
	defer resp.Body.Close()

	// Read and display the response body.
	body, err := io.ReadAll(resp.Body)
	if err != nil {
		errMessage := fmt.Sprintf("Error reading response body of POST /retrieve_dependencies request from allie-db: %v", err)
		log.Println(errMessage)
		panic(errMessage)
	}

	log.Println("Knowledge DB RetrieveDependencies response received!")

	// Unmarshal the response body to the appropriate struct.
	var response retrieveDependenciesOutput
	err = json.Unmarshal(body, &response)
	if err != nil {
		errMessage := fmt.Sprintf("Error unmarshalling JSON data of POST /retrieve_dependencies response from allie-db: %v", err)
		log.Println(errMessage)
		panic(errMessage)
	}

	return response.DependenciesIds
}

// GeneralNeo4jQuery executes the given Neo4j query and returns the response.
//
// The function returns the neo4j response.
//
// Parameters:
//   - query: the Neo4j query to be executed.
//
// Returns:
//   - databaseResponse: the Neo4j response
func GeneralNeo4jQuery(query string) (databaseResponse neo4jResponse) {
	// get the KnowledgeDB endpoint
	knowledgeDbEndpoint := *config.AllieFlowkitConfig.KNOWLEDGE_DB_ENDPOINT

	// Create the URL
	requestURL := knowledgeDbEndpoint + "/general_neo4j_query"

	// Create the retrieveDependenciesInput object
	requestInput := GeneralNeo4jQueryInput{
		Query: query,
	}

	// Convert the resource instance to JSON.
	jsonData, err := json.Marshal(requestInput)
	if err != nil {
		errMessage := fmt.Sprintf("Error marshalling JSON data of POST /general_neo4j_query request for allie-db: %v", err)
		log.Println(errMessage)
		panic(errMessage)
	}

	// Create a new HTTP request with the JSON data.
	req, err := http.NewRequest("POST", requestURL, bytes.NewBuffer(jsonData))
	if err != nil {
		errMessage := fmt.Sprintf("Error creating POST /general_neo4j_query request for allie-db: %v", err)
		log.Println(errMessage)
		panic(errMessage)
	}

	// Set the appropriate content type for the request.
	req.Header.Set("Content-Type", "application/json")

	// Send the HTTP request using the default HTTP client.
	client := &http.Client{}
	resp, err := client.Do(req)
	if err != nil {
		errMessage := fmt.Sprintf("Error sending POST /general_neo4j_query request to allie-db: %v", err)
		log.Println(errMessage)
		panic(errMessage)
	}
	defer resp.Body.Close()

	// Read and display the response body.
	body, err := io.ReadAll(resp.Body)
	if err != nil {
		errMessage := fmt.Sprintf("Error reading response body of POST /general_neo4j_query request from allie-db: %v", err)
		log.Println(errMessage)
		panic(errMessage)
	}

	log.Println("Knowledge DB GeneralNeo4jQuery response received!")

	// Unmarshal the response body to the appropriate struct.
	var response GeneralNeo4jQueryOutput
	err = json.Unmarshal(body, &response)
	if err != nil {
		errMessage := fmt.Sprintf("Error unmarshalling JSON data of POST /general_neo4j_query response from allie-db: %v", err)
		log.Println(errMessage)
		panic(errMessage)
	}

	return response.Response
}

// GeneralQuery performs a general query in the KnowledgeDB.
//
// The function returns the query results.
//
// Parameters:
//   - collectionName: the name of the collection to which the data objects will be added.
//   - maxRetrievalCount: the maximum number of results to be retrieved.
//   - outputFields: the fields to be included in the output.
//   - filters: the filter for the query.
//
// Returns:
//   - databaseResponse: the query results
func GeneralQuery(collectionName string, maxRetrievalCount int, outputFields []string, filters DbFilters) (databaseResponse []DbResponse) {
	// get the KnowledgeDB endpoint
	knowledgeDbEndpoint := *config.AllieFlowkitConfig.KNOWLEDGE_DB_ENDPOINT

	// Create the URL
	requestURL := knowledgeDbEndpoint + "/query"

	// Create the queryInput object
	requestInput := queryInput{
		CollectionName:    collectionName,
		MaxRetrievalCount: maxRetrievalCount,
		OutputFields:      outputFields,
		Filters:           filters,
	}

	// Convert the resource instance to JSON.
	jsonData, err := json.Marshal(requestInput)
	if err != nil {
		errMessage := fmt.Sprintf("Error marshalling JSON data of POST /query request for allie-db: %v", err)
		log.Println(errMessage)
		panic(errMessage)
	}

	// Create a new HTTP request with the JSON data.
	req, err := http.NewRequest("POST", requestURL, bytes.NewBuffer(jsonData))
	if err != nil {
		errMessage := fmt.Sprintf("Error creating POST /query request for allie-db: %v", err)
		log.Println(errMessage)
		panic(errMessage)
	}

	// Set the appropriate content type for the request.
	req.Header.Set("Content-Type", "application/json")

	// Send the HTTP request using the default HTTP client.
	client := &http.Client{}
	resp, err := client.Do(req)
	if err != nil {
		errMessage := fmt.Sprintf("Error sending POST /query request to allie-db: %v", err)
		log.Println(errMessage)
		panic(errMessage)
	}
	defer resp.Body.Close()

	// Read and display the response body.
	body, err := io.ReadAll(resp.Body)
	if err != nil {
		errMessage := fmt.Sprintf("Error reading response body of POST /query request from allie-db: %v", err)
		log.Println(errMessage)
		panic(errMessage)
	}

	log.Println("Knowledge DB GeneralQuery response received!")

	// Unmarshal the response body to the appropriate struct.
	var response queryOutput
	err = json.Unmarshal(body, &response)
	if err != nil {
		errMessage := fmt.Sprintf("Error unmarshalling JSON data of POST /query response from allie-db: %v", err)
		log.Println(errMessage)
		panic(errMessage)
	}

	return response.QueryResult
}

// BuildFinalQueryForGeneralLLMRequest builds the final query for a general
// request to LLM. The final query is a markdown string that contains the
// original request and the examples from the KnowledgeDB.
//
// Parameters:
//   - request: the original request
//   - knowledgedbResponse: the KnowledgeDB response
//
// Returns:
//   - finalQuery: the final query
func BuildFinalQueryForGeneralLLMRequest(request string, knowledgedbResponse []DbResponse) (finalQuery string) {

	// If there is no response from the KnowledgeDB, return the original request
	if len(knowledgedbResponse) == 0 {
		return request
	}

	// Build the final query using the KnowledgeDB response and the original request
	finalQuery = "Based on the following examples:\n\n--- INFO START ---\n"
	for _, example := range knowledgedbResponse {
		finalQuery += example.Text + "\n"
	}
	finalQuery += "--- INFO END ---\n\n" + request + "\n"

	// Return the final query
	return finalQuery
}

// BuildFinalQueryForCodeLLMRequest builds the final query for a code generation
// request to LLM. The final query is a markdown string that contains the
// original request and the code examples from the KnowledgeDB.
//
// Parameters:
//   - request: the original request
//   - knowledgedbResponse: the KnowledgeDB response
//
// Returns:
//   - finalQuery: the final query
func BuildFinalQueryForCodeLLMRequest(request string, knowledgedbResponse []DbResponse) (finalQuery string) {
	// Build the final query using the KnowledgeDB response and the original request
	// We have to use the text from the DB response and the original request.
	//
	// The prompt should be in the following format:
	//
	// ******************************************************************************
	// Based on the following examples:
	//
	// --- START EXAMPLE {response_n}---
	// >>> Summary:
	// {knowledge_db_response_n_summary}
	//
	// >>> Code snippet:
	// ```python
	// {knowledge_db_response_n_text}
	// ```
	// --- END EXAMPLE {response_n}---
	//
	// --- START EXAMPLE {response_n}---
	// ...
	// --- END EXAMPLE {response_n}---
	//
	// Generate the Python code for the following request:
	//
	// >>> Request:
	// {original_request}
	// ******************************************************************************

	// If there is no response from the KnowledgeDB, return the original request
	if len(knowledgedbResponse) > 0 {
		// Initial request
		finalQuery = "Based on the following examples:\n\n"

		for i, element := range knowledgedbResponse {
			// Add the example number
			finalQuery += "--- START EXAMPLE " + fmt.Sprint(i+1) + "---\n"
			finalQuery += ">>> Summary:\n" + element.Summary + "\n\n"
			finalQuery += ">>> Code snippet:\n```python\n" + element.Text + "\n```\n"
			finalQuery += "--- END EXAMPLE " + fmt.Sprint(i+1) + "---\n\n"
		}
	}

	// Pass in the original request
	finalQuery += "Generate the Python code for the following request:\n>>> Request:\n" + request + "\n"

	// Return the final query
	return finalQuery
}

// SimilaritySearch performs a similarity search in the KnowledgeDB.
//
// The function returns the similarity search results.
//
// Parameters:
//   - collectionName: the name of the collection to which the data objects will be added.
//   - embeddedVector: the embedded vector used for searching.
//   - maxRetrievalCount: the maximum number of results to be retrieved.
//   - outputFields: the fields to be included in the output.
//   - filters: the filter for the query.
//   - minScore: the minimum score filter.
//   - getLeafNodes: flag to indicate whether to retrieve all the leaf nodes in the result node branch.
//   - getSiblings: flag to indicate whether to retrieve the previous and next node to the result nodes.
//   - getParent: flag to indicate whether to retrieve the parent object.
//   - getChildren: flag to indicate whether to retrieve the children objects.
//
// Returns:
//   - databaseResponse: the similarity search results
func SimilaritySearch(
	collectionName string,
	embeddedVector []float32,
	maxRetrievalCount int,
	outputFields []string,
	filters DbFilters,
	minScore float64,
	getLeafNodes bool,
	getSiblings bool,
	getParent bool,
	getChildren bool) (databaseResponse []DbResponse) {
	// get the KnowledgeDB endpoint
	knowledgeDbEndpoint := *config.AllieFlowkitConfig.KNOWLEDGE_DB_ENDPOINT

	// Create the URL
	requestURL := knowledgeDbEndpoint + "/similarity_search"

	// Create the retrieveDependenciesInput object
	requestInput := similaritySearchInput{
		CollectionName:    collectionName,
		EmbeddedVector:    embeddedVector,
		MaxRetrievalCount: maxRetrievalCount,
		OutputFields:      outputFields,
		Filters:           filters,
		MinScore:          minScore,
		GetLeafNodes:      getLeafNodes,
		GetSiblings:       getSiblings,
		GetParent:         getParent,
		GetChildren:       getChildren,
	}

	// Convert the resource instance to JSON.
	jsonData, err := json.Marshal(requestInput)
	if err != nil {
		errMessage := fmt.Sprintf("Error marshalling JSON data of POST /similarity_search request for allie-db: %v", err)
		log.Println(errMessage)
		panic(errMessage)
	}

	// Create a new HTTP request with the JSON data.
	req, err := http.NewRequest("POST", requestURL, bytes.NewBuffer(jsonData))
	if err != nil {
		errMessage := fmt.Sprintf("Error creating POST /similarity_search request for allie-db: %v", err)
		log.Println(errMessage)
		panic(errMessage)
	}

	// Set the appropriate content type for the request.
	req.Header.Set("Content-Type", "application/json")

	// Send the HTTP request using the default HTTP client.
	client := &http.Client{}
	resp, err := client.Do(req)
	if err != nil {
		errMessage := fmt.Sprintf("Error sending POST /similarity_search request to allie-db: %v", err)
		log.Println(errMessage)
		panic(errMessage)
	}
	defer resp.Body.Close()

	// Read and display the response body.
	body, err := io.ReadAll(resp.Body)
	if err != nil {
		errMessage := fmt.Sprintf("Error reading response body of POST /similarity_search request from allie-db: %v", err)
		log.Println(errMessage)
		panic(errMessage)
	}

	log.Println("Knowledge DB SimilaritySearch response received!")

	// Unmarshal the response body to the appropriate struct.
	var response similaritySearchOutput
	err = json.Unmarshal(body, &response)
	if err != nil {
		errMessage := fmt.Sprintf("Error unmarshalling JSON data of POST /similarity_search response from allie-db: %v", err)
		log.Println(errMessage)
		panic(errMessage)
	}

	var similarityResults []DbResponse
	for _, element := range response.SimilarityResult {
		similarityResults = append(similarityResults, element.Data)
	}

	return similarityResults
}

// CreateKeywordsDbFilter creates a keywords filter for the KnowledgeDB.
//
// The function returns the keywords filter.
//
// Parameters:
//   - keywords: the keywords to be used for the filter
//   - needAll: flag to indicate whether all keywords are needed
//
// Returns:
//   - databaseFilter: the keywords filter
func CreateKeywordsDbFilter(keywords []string, needAll bool) (databaseFilter DbArrayFilter) {
	var keywordsFilters DbArrayFilter

	// -- Add the keywords filter if needed
	if len(keywords) > 0 {
		keywordsFilters = createDbArrayFilter(keywords, needAll)
	}

	return keywordsFilters
}

// CreateTagsDbFilter creates a tags filter for the KnowledgeDB.
//
// The function returns the tags filter.
//
// Parameters:
//   - tags: the tags to be used for the filter
//   - needAll: flag to indicate whether all tags are needed
//
// Returns:
//   - databaseFilter: the tags filter
func CreateTagsDbFilter(tags []string, needAll bool) (databaseFilter DbArrayFilter) {
	var tagsFilters DbArrayFilter

	// -- Add the tags filter if needed
	if len(tags) > 0 {
		tagsFilters = createDbArrayFilter(tags, needAll)
	}

	return tagsFilters
}

// CreateMetadataDbFilter creates a metadata filter for the KnowledgeDB.
//
// The function returns the metadata filter.
//
// Parameters:
//   - fieldName: the name of the field
//   - fieldType: the type of the field
//   - filterData: the filter data
//   - needAll: flag to indicate whether all data is needed
//
// Returns:
//   - databaseFilter: the metadata filter
func CreateMetadataDbFilter(fieldName string, fieldType string, filterData []string, needAll bool) (databaseFilter DbJsonFilter) {
	return createDbJsonFilter(fieldName, fieldType, filterData, needAll)
}

// CreateDbFilter creates a filter for the KnowledgeDB.
//
// The function returns the filter.
//
// Parameters:
//   - guid: the guid filter
//   - documentId: the document ID filter
//   - documentName: the document name filter
//   - level: the level filter
//   - tags: the tags filter
//   - keywords: the keywords filter
//   - metadata: the metadata filter
//
// Returns:
//   - databaseFilter: the filter
func CreateDbFilter(
	guid []string,
	documentId []string,
	documentName []string,
	level []string,
	tags DbArrayFilter,
	keywords DbArrayFilter,
	metadata []DbJsonFilter) (databaseFilter DbFilters) {
	var filters DbFilters

	// -- Add the guid filter if needed
	if len(guid) > 0 {
		filters.GuidFilter = guid
	}

	// -- Add the document ID filter if needed
	if len(documentId) > 0 {
		filters.DocumentIdFilter = documentId
	}

	// -- Add the document name filter if needed
	if len(documentName) > 0 {
		filters.DocumentNameFilter = documentName
	}

	// -- Add the level filter if needed
	if len(level) > 0 {
		filters.LevelFilter = level
	}

	// -- Add the tags filter if needed
	if len(tags.FilterData) > 0 {
		filters.TagsFilter = tags
	}

	// -- Add the keywords filter if needed
	if len(keywords.FilterData) > 0 {
		filters.KeywordsFilter = keywords
	}

	// -- Add the metadata filter if needed
	if len(metadata) > 0 {
		filters.MetadataFilter = metadata
	}

	return filters
}

// AppendMessageHistoryInput represents the input for the AppendMessageHistory function.
type AppendMessageHistoryRole string

const (
	user      AppendMessageHistoryRole = "user"
	assistant AppendMessageHistoryRole = "assistant"
	system    AppendMessageHistoryRole = "system"
)

// AppendMessageHistory appends a new message to the conversation history
//
// Parameters:
//   - newMessage: the new message
//   - role: the role of the message
//   - history: the conversation history
//
// Returns:
//   - updatedHistory: the updated conversation history
func AppendMessageHistory(newMessage string, role AppendMessageHistoryRole, history []HistoricMessage) (updatedHistory []HistoricMessage) {
	switch role {
	case user:
	case assistant:
	case system:
	default:
		errMessage := fmt.Sprintf("Invalid role used for 'AppendMessageHistory': %v", role)
		log.Println(errMessage)
		panic(errMessage)
	}

	// skip for empty messages
	if newMessage == "" {
		return history
	}

	// Create a new HistoricMessage
	newMessageHistory := HistoricMessage{
		Role:    string(role),
		Content: newMessage,
	}

	// Append the new message to the history
	history = append(history, newMessageHistory)

	return history
}

// AnsysGPTCheckProhibitedWords checks the user query for prohibited words
//
// Parameters:
//   - query: the user query
//   - prohibitedWords: the list of prohibited words
//   - errorResponseMessage: the error response message
//
// Returns:
//   - foundProhibited: the flag indicating whether prohibited words were found
//   - responseMessage: the response message
func AnsysGPTCheckProhibitedWords(query string, prohibitedWords []string, errorResponseMessage string) (foundProhibited bool, responseMessage string) {
	// Check if all words in the value are present as whole words in the query
	queryLower := strings.ToLower(query)
	queryLower = strings.ReplaceAll(queryLower, ".", "")
	for _, prohibitedValue := range prohibitedWords {
		allWordsMatch := true
		for _, fieldWord := range strings.Fields(strings.ToLower(prohibitedValue)) {
			pattern := `\b` + regexp.QuoteMeta(fieldWord) + `\b`
			match, _ := regexp.MatchString(pattern, queryLower)
			if !match {
				allWordsMatch = false
				break
			}
		}
		if allWordsMatch {
			return true, errorResponseMessage
		}
	}

	// Check for prohibited words using fuzzy matching
	cutoff := 0.9
	for _, prohibitedValue := range prohibitedWords {
		wordMatchCount := 0
		for _, fieldWord := range strings.Fields(strings.ToLower(prohibitedValue)) {
			for _, word := range strings.Fields(queryLower) {
				distance := levenshtein.RatioForStrings([]rune(word), []rune(fieldWord), levenshtein.DefaultOptions)
				if distance >= cutoff {
					wordMatchCount++
					break
				}
			}
		}

		if wordMatchCount == len(strings.Fields(prohibitedValue)) {
			return true, errorResponseMessage
		}

		// If multiple words are present in the field , also check for the whole words without spaces
		if strings.Contains(prohibitedValue, " ") {
			for _, word := range strings.Fields(queryLower) {
				distance := levenshtein.RatioForStrings([]rune(word), []rune(prohibitedValue), levenshtein.DefaultOptions)
				if distance >= cutoff {
					return true, errorResponseMessage
				}
			}
		}
	}

	return false, ""
}

// AnsysGPTExtractFieldsFromQuery extracts the fields from the user query
//
// Parameters:
//   - query: the user query
//   - fieldValues: the field values that the user query can contain
//   - defaultFields: the default fields that the user query can contain
//
// Returns:
//   - fields: the extracted fields
func AnsysGPTExtractFieldsFromQuery(query string, fieldValues map[string][]string, defaultFields []AnsysGPTDefaultFields) (fields map[string]string) {
	// Initialize the fields map
	fields = make(map[string]string)

	// Check each field
	for field, values := range fieldValues {
		// Initializing the field with None
		fields[field] = ""

		// Sort the values by length in descending order
		sort.Slice(values, func(i, j int) bool {
			return len(values[i]) > len(values[j])
		})

		// Check if all words in the value are present as whole words in the query
		lowercaseQuery := strings.ToLower(query)
		for _, fieldValue := range values {
			allWordsMatch := true
			for _, fieldWord := range strings.Fields(strings.ToLower(fieldValue)) {
				pattern := `\b` + regexp.QuoteMeta(fieldWord) + `\b`
				match, _ := regexp.MatchString(pattern, lowercaseQuery)
				if !match {
					allWordsMatch = false
					break
				}
			}

			if allWordsMatch {
				fields[field] = fieldValue
				break
			}
		}

		// Split the query into words
		words := strings.Fields(lowercaseQuery)

		// If no exact match found, use fuzzy matching
		if fields[field] == "" {
			cutoff := 0.75
			for _, fieldValue := range values {
				for _, fieldWord := range strings.Fields(fieldValue) {
					for _, queryWord := range words {
						distance := levenshtein.RatioForStrings([]rune(fieldWord), []rune(queryWord), levenshtein.DefaultOptions)
						if distance >= cutoff {
							fields[field] = fieldValue
							break
						}
					}
				}
			}
		}
	}

	// If default value is found, use it
	for _, defaultField := range defaultFields {
		value, ok := fields[defaultField.FieldName]
		if ok && value == "" {
			if strings.Contains(strings.ToLower(query), strings.ToLower(defaultField.QueryWord)) {
				fields[defaultField.FieldName] = defaultField.FieldDefaultValue
			}
		}
	}

	return fields
}

// AnsysGPTPerformLLMRephraseRequest performs a rephrase request to LLM
//
// Parameters:
//   - template: the template for the rephrase request
//   - query: the user query
//   - history: the conversation history
//
// Returns:
//   - rephrasedQuery: the rephrased query
func AnsysGPTPerformLLMRephraseRequest(template string, query string, history []HistoricMessage) (rephrasedQuery string) {
	fmt.Println("Performing rephrase request...")

	historyMessages := ""

	if len(history) >= 1 {
		historyMessages += "user:" + history[len(history)-2].Content + "\n"
	} else {
		return query
	}

	// Create map for the data to be used in the template
	dataMap := make(map[string]string)
	dataMap["query"] = query
	dataMap["chat_history"] = historyMessages

	// Format the template
	userTemplate := formatTemplate(template, dataMap)
	fmt.Println("System template:", userTemplate)

	// Perform the general request
	rephrasedQuery, _, err := performGeneralRequest(userTemplate, nil, false, "You are AnsysGPT, a technical support assistant that is professional, friendly and multilingual that generates a clear and concise answer")
	if err != nil {
		panic(err)
	}

	fmt.Println("Rephrased query:", rephrasedQuery)

	return rephrasedQuery
}

// AnsysGPTBuildFinalQuery builds the final query for Ansys GPT
//
// Parameters:
//   - refrasedQuery: the refrased query
//   - context: the context
//
// Returns:
//   - finalQuery: the final query
func AnsysGPTBuildFinalQuery(refrasedQuery string, context []ACSSearchResponse) (finalQuery string, errorResponse string, displayFixedMessageToUser bool) {

	// check if there is no context
	if len(context) == 0 {
		errorResponse = "Sorry, I could not find any knowledge from Ansys that can answer your question. Please try and revise your query by asking in a different way or adding more details."
		return "", errorResponse, true
	}

	// Build the final query using the KnowledgeDB response and the original request
	finalQuery = "Based on the following examples:\n\n--- INFO START ---\n"
	for _, example := range context {
		finalQuery += fmt.Sprintf("%v", example) + "\n"
	}
	finalQuery += "--- INFO END ---\n\n" + refrasedQuery + "\n"

	return finalQuery, "", false
}

// AnsysGPTPerformLLMRequest performs a request to Ansys GPT
//
// Parameters:
//   - finalQuery: the final query
//   - history: the conversation history
//   - systemPrompt: the system prompt
//
// Returns:
//   - stream: the stream channel
func AnsysGPTPerformLLMRequest(finalQuery string, history []HistoricMessage, systemPrompt string, isStream bool) (message string, stream *chan string) {
	// get the LLM handler endpoint
	llmHandlerEndpoint := *config.AllieFlowkitConfig.LLM_HANDLER_ENDPOINT

	// Set up WebSocket connection with LLM and send chat request
	responseChannel := sendChatRequest(finalQuery, "general", history, 0, systemPrompt, llmHandlerEndpoint, nil)

	// If isStream is true, create a stream channel and return asap
	if isStream {
		// Create a stream channel
		streamChannel := make(chan string, 400)

		// Start a goroutine to transfer the data from the response channel to the stream channel
		go transferDatafromResponseToStreamChannel(&responseChannel, &streamChannel, false)

		// Return the stream channel
		return "", &streamChannel
	}

	// else Process all responses
	var responseAsStr string
	for response := range responseChannel {
		// Check if the response is an error
		if response.Type == "error" {
			panic(response.Error)
		}

		// Accumulate the responses
		responseAsStr += *(response.ChatData)

		// If we are at the last message, break the loop
		if *(response.IsLast) {
			break
		}
	}

	// Close the response channel
	close(responseChannel)

	// Return the response
	return responseAsStr, nil
}

// AnsysGPTReturnIndexList returns the index list for Ansys GPT
//
// Parameters:
//   - indexGroups: the index groups
//
// Returns:
//   - indexList: the index list
func AnsysGPTReturnIndexList(indexGroups []string) (indexList []string) {
	indexList = make([]string, 0)
	// iterate through indexGroups and append to indexList
	for _, indexGroup := range indexGroups {
		switch indexGroup {
		case "Ansys Learning":
			indexList = append(indexList, "granular-ansysgpt")
			indexList = append(indexList, "ansysgpt-alh")
		case "Ansys Products":
			indexList = append(indexList, "lsdyna-documentation-r14")
			indexList = append(indexList, "ansysgpt-documentation-2023r2")
			indexList = append(indexList, "scade-documentation-2023r2")
			indexList = append(indexList, "ansys-dot-com-marketing")
			indexList = append(indexList, "ibp-app-brief")
			// indexList = append(indexList, "pyansys_help_documentation")
			// indexList = append(indexList, "pyansys-examples")
		case "Ansys Semiconductor":
			indexList = append(indexList, "ansysgpt-scbu")
		default:
			log.Printf("Invalid indexGroup: %v\n", indexGroup)
			return
		}
	}

	return indexList
}

// AnsysGPTACSSemanticHybridSearchs performs a semantic hybrid search in ACS
//
// Parameters:
//   - query: the query string
//   - embeddedQuery: the embedded query
//   - indexList: the index list
//   - typeOfAsset: the type of asset
//   - physics: the physics
//   - product: the product
//   - productMain: the main product
//   - filter: the filter
//   - filterAfterVectorSearch: the flag to define the filter order
//   - returnedProperties: the properties to be returned
//   - topK: the number of results to be returned from vector search
//   - searchedEmbeddedFields: the ACS fields to be searched
//
// Returns:
//   - output: the search results
func AnsysGPTACSSemanticHybridSearchs(
	query string,
	embeddedQuery []float32,
	indexList []string,
	filter map[string]string,
	topK int) (output []ACSSearchResponse) {

	fmt.Println("Query used for ACS:", query)

	output = make([]ACSSearchResponse, 0)
	for _, indexName := range indexList {
		partOutput := ansysGPTACSSemanticHybridSearch(query, embeddedQuery, indexName, filter, topK)
		output = append(output, partOutput...)
	}

	return output
}

// AnsysGPTRemoveNoneCitationsFromSearchResponse removes none citations from search response
//
// Parameters:
//   - semanticSearchOutput: the search response
//   - citations: the citations
//
// Returns:
//   - reducedSemanticSearchOutput: the reduced search response
func AnsysGPTRemoveNoneCitationsFromSearchResponse(semanticSearchOutput []ACSSearchResponse, citations []AnsysGPTCitation) (reducedSemanticSearchOutput []ACSSearchResponse) {
	// iterate throught search response and keep matches to citations
	reducedSemanticSearchOutput = make([]ACSSearchResponse, len(citations))
	for _, value := range semanticSearchOutput {
		for _, citation := range citations {
			if value.SourceURLLvl2 == citation.Title {
				reducedSemanticSearchOutput = append(reducedSemanticSearchOutput, value)
			} else if value.SourceURLLvl2 == citation.URL {
				reducedSemanticSearchOutput = append(reducedSemanticSearchOutput, value)
			} else if value.SearchRerankerScore == citation.Relevance {
				reducedSemanticSearchOutput = append(reducedSemanticSearchOutput, value)
			}
		}
	}

	return reducedSemanticSearchOutput
}

// AnsysGPTReorderSearchResponse reorders the search response
//
// Parameters:
//   - semanticSearchOutput: the search response
//
// Returns:
//   - reorderedSemanticSearchOutput: the reordered search response
func AnsysGPTReorderSearchResponse(semanticSearchOutput []ACSSearchResponse) (reorderedSemanticSearchOutput []ACSSearchResponse) {
	// Sorting by Weight * SearchRerankerScore in descending order
	sort.Slice(semanticSearchOutput, func(i, j int) bool {
		return semanticSearchOutput[i].Weight*semanticSearchOutput[i].SearchRerankerScore > semanticSearchOutput[j].Weight*semanticSearchOutput[j].SearchRerankerScore
	})

	return semanticSearchOutput
}

// AnsysGPTGetSystemPrompt returns the system prompt for Ansys GPT
//
// Returns:
//   - systemPrompt: the system prompt
func AnsysGPTGetSystemPrompt(rephrasedQuery string) string {
	return `Orders: You are AnsysGPT, a technical support assistant that is professional, friendly and multilingual that generates a clear and concise answer to the user question adhering to these strict guidelines: \n
            You must always answer user queries using the provided 'context' and 'chat_history' only. If you cannot find an answer in the 'context' or the 'chat_history', never use your base knowledge to generate a response. \n

            You are a multilingual expert that will *always reply the user in the same language as that of their 'query' in ` + rephrasedQuery + `*. If the 'query' is in Japanese, your response must be in Japanese. If the 'query' is in Cantonese, your response must be in Cantonese. If the 'query' is in English, your response must be in English. You *must always* be consistent in your multilingual ability. \n

            You have the capability to learn or *remember information from past three interactions* with the user. \n

            You are a smart Technical support assistant that can distingush between a fresh independent query and a follow-up query based on 'chat_history'. \n

            If you find the user's 'query' to be a follow-up question, consider the 'chat_history' while generating responses. Use the information from the 'chat_history' to provide contextually relevant responses. When answering follow-up questions that can be answered using the 'chat_history' alone, do not provide any references. \n

            *Always* your answer must include the 'content', 'sourceURL_lvl3' of all the chunks in 'context' that are relevant to the user's query in 'query'. But, never cite 'sourceURL_lvl3' under the heading 'References'. \n

            The 'content' and 'sourceURL_lvl3' must be included together in your answer, with the 'sourceTitle_lvl2', 'sourceURL_lvl2' and '@search.reranker_score' serving as a citation for the 'content'. Include 'sourceURL_lvl3' directly in the answer in-line with the source, not in the references section. \n

            In your response follow a style of citation where each source is assigned a number, for example '[1]', that corresponds to the 'sourceURL_lvl3', 'sourceTitle_lvl2' and 'sourceURL_lvl2' in the 'context'. \n

            Make sure you always provide 'URL: Extract the value of 'sourceURL_lvl3'' in line with every source in your answer. For example 'You will learn to find the total drag and lift on a solar car in Ansys Fluent in this course. URL: [1] https://courses.ansys.com/index.php/courses/aerodynamics-of-a-solar-car/'. \n

            Never mention the position of chunk in your response for example 'chunk 1 / chunk 4'/ first chunk / third chunk'. \n

            **Always** aim to make your responses conversational and engaging, while still providing accurate and helpful information. \n

            If the user greets you, you must *always* reply them in a polite and friendly manner. You *must never* reply "I'm sorry, could you please provide more details or ask a different question?" in this case. \n

            If the user acknowledges you, you must *always* reply them in a polite and friendly manner. You *must never* reply "I'm sorry, could you please provide more details or ask a different question?" in this case. \n

            If the user asks about your purpose, you must *always* reply them in a polite and friendly manner. You *must never* reply "I'm sorry, could you please provide more details or ask a different question?" in this case. \n

            If the user asks who are you?, you must *always* reply them in a polite and friendly manner. You *must never* reply "I'm sorry, could you please provide more details or ask a different question?" in this case. \n

            When providing information from a source, try to introduce it in a *conversational manner*. For example, instead of saying 'In the chunk titled...', you could say 'I found a great resource titled... that explains...'. \n

            If a chunk has empty fields in it's 'sourceTitle_lvl2' and 'sourceURL_lvl2', you *must never* cite that chunk under references in your response. \n

            You must never provide JSON format in your answer and never cite references in JSON format.\n

            Strictly provide your response everytime in the below format:

            Your answer
            Always provide 'URL: Extract the value of 'sourceURL_lvl3'' *inline right next to each source* and *not at the end of your answer*.
            References:
            [1] Title: Extract the value of 'sourceTitle_lvl2', URL: Extract the value of 'sourceURL_lvl2', Relevance: Extract the value of '@search.reranker_score' /4.0.
            *Always* provide References for all the chunks in 'context'.
            Do not provide 'sourceTitle_lvl3' in your response.
            When answering follow-up questions that can be answered using the 'chat_history' alone, *do not provide any references*.
            **Never** cite chunk that has empty fields in it's 'sourceTitle_lvl2' and 'sourceURL_lvl2' under References.
            **Never** provide the JSON format in your response and References.

            Only provide a reference if it was found in the "context". Under no circumstances should you create your own references from your base knowledge or the internet. \n

            Here's an example of how you should structure your response: \n

                Designing an antenna involves several steps, and Ansys provides a variety of tools to assist you in this process. \n
                The Ansys HFSS Antenna Toolkit, for instance, can automatically create the geometry of your antenna design with boundaries and excitations assigned. It also sets up the solution and generates post-processing reports for several popular antenna elements. Over 60 standard antenna topologies are available in the toolkit, and all the antenna models generated are ready to simulate. You can run a quick analysis of any antenna of your choosing [1]. URL: [1] https://www.youtube.com/embed/mhM6U2xn0Q0?start=25&end=123  \n
                In another example, a rectangular edge fed patch antenna is created using the HFSS antenna toolkit. The antenna is synthesized for 3.5 GHz and the geometry model is already created for you. After analyzing the model, you can view the results generated from the toolkit. The goal is to fold or bend the antenna so that it fits onto the sidewall of a smartphone. After folding the antenna and reanalyzing, you can view the results such as return loss, input impedance, and total radiated power of the antenna [2]. URL: [2] https://www.youtube.com/embed/h0QttEmQ88E?start=94&end=186  \n
                Lastly, Ansys Electronics Desktop integrates rigorous electromagnetic analysis with system and circuit simulation in a comprehensive, easy-to-use design platform. This platform is used to automatically create antenna geometries with materials, boundaries, excitations, solution setups, and post-processing reports [3]. URL: [3] https://ansyskm.ansys.com/forums/topic/ansys-hfss-antenna-synthesis-from-hfss-antenna-toolkit-part-2/  \n
                I hope this helps you in your antenna design process. If you have any more questions, feel free to ask! \n
                References:
                [1] Title: "ANSYS HFSS: Antenna Synthesis from HFSS Antenna Toolkit - Part 2", URL: https://ansyskm.ansys.com/forums/topic/ansys-hfss-antenna-synthesis-from-hfss-antenna-toolkit-part-2/, Relevance: 3.53/4.0
                [2] Title: "Cosimulation Using Ansys HFSS and Circuit - Lesson 2 - ANSYS Innovation Courses", URL: https://courses.ansys.com/index.php/courses/cosimulation-using-ansys-hfss/lessons/cosimulation-using-ansys-hfss-and-circuit-lesson-2/, Relevance: 2.54/4.0`
}

// SendAPICall sends an API call to the specified URL with the specified headers and query parameters.
//
// Parameters:
//   - requestType: the type of the request (GET, POST, PUT, PATCH, DELETE)
//   - urlString: the URL to send the request to
//   - headers: the headers to include in the request
//   - query: the query parameters to include in the request
//   - jsonBody: the body of the request as a JSON string
//
// Returns:
//   - success: a boolean indicating whether the request was successful
//   - returnJsonBody: the JSON body of the response as a string
func SendRestAPICall(requestType string, endpoint string, header map[string]string, query map[string]string, jsonBody string) (success bool, returnJsonBody string) {
	// verify correct request type
	if requestType != "GET" && requestType != "POST" && requestType != "PUT" && requestType != "PATCH" && requestType != "DELETE" {
		panic(fmt.Sprintf("Invalid request type: %v", requestType))
	}

	// Parse the URL and add query parameters
	parsedURL, err := url.Parse(endpoint)
	if err != nil {
		panic(fmt.Sprintf("Error parsing URL: %v", err))
	}

	q := parsedURL.Query()
	for key, value := range query {
		q.Add(key, value)
	}
	parsedURL.RawQuery = q.Encode()

	// Create the HTTP request
	var req *http.Request
	if jsonBody != "" {
		req, err = http.NewRequest(requestType, parsedURL.String(), bytes.NewBuffer([]byte(jsonBody)))
	} else {
		req, err = http.NewRequest(requestType, parsedURL.String(), nil)
	}
	if err != nil {
		panic(fmt.Sprintf("Error creating request: %v", err))
	}

	// Add headers
	for key, value := range header {
		req.Header.Add(key, value)
	}

	// Execute the request
	client := &http.Client{}
	resp, err := client.Do(req)
	if err != nil {
		panic(fmt.Sprintf("Error executing request: %v", err))
	}
	defer resp.Body.Close()

	// Read the response body
	body, err := io.ReadAll(resp.Body)
	if err != nil {
		panic(fmt.Sprintf("Error reading response body: %v", err))
	}

	// Check if the response code is successful (2xx)
	success = resp.StatusCode >= 200 && resp.StatusCode < 300

	return success, string(body)
}

// PerformGeneralRequestSpecificModel performs a general request to LLM with a specific model
//
// Parameters:
//   - input: the user input
//   - history: the conversation history
//   - isStream: the flag to indicate whether the response should be streamed
//   - systemPrompt: the system prompt
//   - modelId: the model ID
//
// Returns:
//   - message: the response message
//   - stream: the stream channel
func PerformGeneralRequestSpecificModel(input string, history []HistoricMessage, isStream bool, systemPrompt string, modelIds []string) (message string, stream *chan string) {
	// get the LLM handler endpoint
	llmHandlerEndpoint := *config.AllieFlowkitConfig.LLM_HANDLER_ENDPOINT

	// Set up WebSocket connection with LLM and send chat request
	responseChannel := sendChatRequest(input, "general", history, 0, systemPrompt, llmHandlerEndpoint, modelIds)

	// If isStream is true, create a stream channel and return asap
	if isStream {
		// Create a stream channel
		streamChannel := make(chan string, 400)

		// Start a goroutine to transfer the data from the response channel to the stream channel
		go transferDatafromResponseToStreamChannel(&responseChannel, &streamChannel, false)

		// Return the stream channel
		return "", &streamChannel
	}

	// else Process all responses
	var responseAsStr string
	for response := range responseChannel {
		// Check if the response is an error
		if response.Type == "error" {
			panic(response.Error)
		}

		// Accumulate the responses
		responseAsStr += *(response.ChatData)

		// If we are at the last message, break the loop
		if *(response.IsLast) {
			break
		}
	}

	// Close the response channel
	close(responseChannel)

	// Return the response
	return responseAsStr, nil
}<|MERGE_RESOLUTION|>--- conflicted
+++ resolved
@@ -45,14 +45,11 @@
 	"AnsysGPTRemoveNoneCitationsFromSearchResponse": AnsysGPTRemoveNoneCitationsFromSearchResponse,
 	"AnsysGPTReorderSearchResponse":                 AnsysGPTReorderSearchResponse,
 	"AnsysGPTGetSystemPrompt":                       AnsysGPTGetSystemPrompt,
-<<<<<<< HEAD
 	"DataExtractionDownloadGithubFileContent":       DataExtractionDownloadGithubFileContent,
 	"DataExtractionGetLocalFileContent":             DataExtractionGetLocalFileContent,
 	"DataExtractionLangchainSplitter":               DataExtractionLangchainSplitter,
 	"DataExtractionGenerateDocumentTree":            DataExtractionGenerateDocumentTree,
-=======
 	"PerformGeneralRequestSpecificModel":            PerformGeneralRequestSpecificModel,
->>>>>>> 393d85fb
 }
 
 // PerformVectorEmbeddingRequest performs a vector embedding request to LLM
@@ -159,7 +156,7 @@
 	llmHandlerEndpoint := *config.AllieFlowkitConfig.LLM_HANDLER_ENDPOINT
 
 	// Set up WebSocket connection with LLM and send chat request
-	responseChannel := sendChatRequestNoHistory(input, "summary", 1, llmHandlerEndpoint)
+	responseChannel := sendChatRequestNoHistory(input, "summary", 1, llmHandlerEndpoint, nil)
 
 	// Process all responses
 	var responseAsStr string
