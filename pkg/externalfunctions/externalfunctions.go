--- conflicted
+++ resolved
@@ -16,7 +16,6 @@
 )
 
 var ExternalFunctionsMap = map[string]interface{}{
-<<<<<<< HEAD
 	"PerformVectorEmbeddingRequest":                 PerformVectorEmbeddingRequest,
 	"PerformKeywordExtractionRequest":               PerformKeywordExtractionRequest,
 	"PerformGeneralRequest":                         PerformGeneralRequest,
@@ -45,29 +44,6 @@
 	"AnsysGPTRemoveNoneCitationsFromSearchResponse": AnsysGPTRemoveNoneCitationsFromSearchResponse,
 	"AnsysGPTReorderSearchResponse":                 AnsysGPTReorderSearchResponse,
 	"AnsysGPTGetSystemPrompt":                       AnsysGPTGetSystemPrompt,
-=======
-	"PerformVectorEmbeddingRequest":       PerformVectorEmbeddingRequest,
-	"PerformKeywordExtractionRequest":     PerformKeywordExtractionRequest,
-	"PerformGeneralRequest":               PerformGeneralRequest,
-	"PerformCodeLLMRequest":               PerformCodeLLMRequest,
-	"BuildLibraryContext":                 BuildLibraryContext,
-	"SendVectorsToKnowledgeDB":            SendVectorsToKnowledgeDB,
-	"GetListCollections":                  GetListCollections,
-	"RetrieveDependencies":                RetrieveDependencies,
-	"GeneralNeo4jQuery":                   GeneralNeo4jQuery,
-	"GeneralQuery":                        GeneralQuery,
-	"BuildFinalQueryForGeneralLLMRequest": BuildFinalQueryForGeneralLLMRequest,
-	"BuildFinalQueryForCodeLLMRequest":    BuildFinalQueryForCodeLLMRequest,
-	"SimilaritySearch":                    SimilaritySearch,
-	"CreateKeywordsDbFilter":              CreateKeywordsDbFilter,
-	"CreateTagsDbFilter":                  CreateTagsDbFilter,
-	"CreateMetadataDbFilter":              CreateMetadataDbFilter,
-	"CreateDbFilter":                      CreateDbFilter,
-	"AppendMessageHistory":                AppendMessageHistory,
-	"AnsysGPTCheckProhibitedWords":        AnsysGPTCheckProhibitedWords,
-	"AnsysGPTExtractFieldsFromQuery":      AnsysGPTExtractFieldsFromQuery,
-	"AnsysGPTPerformLLMRephraseRequest":   AnsysGPTPerformLLMRephraseRequest,
->>>>>>> f35ebbe2
 }
 
 // PerformVectorEmbeddingRequest performs a vector embedding request to LLM
@@ -1067,11 +1043,7 @@
 //
 // Returns:
 //   - fields: the extracted fields
-<<<<<<< HEAD
 func AnsysGPTExtractFieldsFromQuery(query string, fieldValues map[string][]string, defaultFields []AnsysGPTDefaultFields) (fields map[string]string) {
-=======
-func AnsysGPTExtractFieldsFromQuery(query string, fieldValues map[string][]string, defaultFields []DefaultFields) (fields map[string]string) {
->>>>>>> f35ebbe2
 	// Initialize the fields map
 	fields = make(map[string]string)
 
@@ -1140,10 +1112,7 @@
 // Returns:
 //   - rephrasedQuery: the rephrased query
 func AnsysGPTPerformLLMRephraseRequest(template string, query string, history []HistoricMessage) (rephrasedQuery string) {
-<<<<<<< HEAD
 	fmt.Println("Performing rephrase request...")
-=======
->>>>>>> f35ebbe2
 	// Append messages with conversation entries
 	historyMessages := ""
 	for _, entry := range history {
@@ -1162,8 +1131,6 @@
 
 	// Format the template
 	systemTemplate := formatTemplate(template, dataMap)
-<<<<<<< HEAD
-	fmt.Println("systemTemplate:", systemTemplate)
 
 	// Perform the general request
 	rephrasedQuery, _ = PerformGeneralRequest(query, nil, false, systemTemplate)
@@ -1420,11 +1387,4 @@
                 References:  
                 [1] Title: "ANSYS HFSS: Antenna Synthesis from HFSS Antenna Toolkit - Part 2", URL: https://ansyskm.ansys.com/forums/topic/ansys-hfss-antenna-synthesis-from-hfss-antenna-toolkit-part-2/, Relevance: 3.53/4.0    
                 [2] Title: "Cosimulation Using Ansys HFSS and Circuit - Lesson 2 - ANSYS Innovation Courses", URL: https://courses.ansys.com/index.php/courses/cosimulation-using-ansys-hfss/lessons/cosimulation-using-ansys-hfss-and-circuit-lesson-2/, Relevance: 2.54/4.0`
-=======
-
-	// Perform the general request
-	rephrasedQuery, _ = PerformGeneralRequest(query, history, false, systemTemplate)
-
-	return rephrasedQuery
->>>>>>> f35ebbe2
 }