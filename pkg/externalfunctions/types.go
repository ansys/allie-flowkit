--- conflicted
+++ resolved
@@ -1,10 +1,7 @@
 package externalfunctions
 
-<<<<<<< HEAD
 import "sync"
 
-=======
->>>>>>> 393d85fb
 // HandlerRequest represents the client request for a specific chat or embeddings operation.
 type HandlerRequest struct {
 	Adapter             string            `json:"adapter"` // "chat", "embeddings"
